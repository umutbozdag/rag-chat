--- conflicted
+++ resolved
@@ -23,11 +23,7 @@
     this.ratelimit = config?.ratelimit;
 
     this.model = config?.model ?? initializeModel();
-<<<<<<< HEAD
     this.prompt = config?.prompt ?? DEFAULT_PROMPT;
-=======
-    this.prompt = config?.prompt ?? QA_PROMPT_TEMPLATE;
->>>>>>> e7830775
   }
 }
 
